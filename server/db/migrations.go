package db

import (
	"fmt"

	"github.com/jinzhu/gorm"
	"gopkg.in/gormigrate.v1"
)

// $ date '+%Y%m%d%H%M'

func migrateInitSchema() gormigrate.Migration {
	return gormigrate.Migration{
		ID: "202002192100",
		Migrate: func(tx *gorm.DB) error {
			return tx.AutoMigrate(
				Genre{},
				TrackGenre{},
				AlbumGenre{},
				Track{},
				Artist{},
				User{},
				Setting{},
				Play{},
				Album{},
				Playlist{},
				PlayQueue{},
			).
				Error
		},
	}
}

func migrateCreateInitUser() gormigrate.Migration {
	return gormigrate.Migration{
		ID: "202002192019",
		Migrate: func(tx *gorm.DB) error {
			const (
				initUsername = "admin"
				initPassword = "admin"
			)
			err := tx.
				Where("name=?", initUsername).
				First(&User{}).
				Error
			if !gorm.IsRecordNotFoundError(err) {
				return nil
			}

			return tx.Create(&User{
				Name:     initUsername,
				Password: initPassword,
				IsAdmin:  true,
			}).
				Error
		},
	}
}

func migrateMergePlaylist() gormigrate.Migration {
	return gormigrate.Migration{
		ID: "202002192222",
		Migrate: func(tx *gorm.DB) error {
			if !tx.HasTable("playlist_items") {
				return nil
			}

			return tx.Exec(`
				UPDATE playlists
				SET items=( SELECT group_concat(track_id) FROM (
					SELECT track_id
					FROM playlist_items
					WHERE playlist_items.playlist_id=playlists.id
					ORDER BY created_at
				) );
				DROP TABLE playlist_items;`,
			).
				Error
		},
	}
}

func migrateCreateTranscode() gormigrate.Migration {
	return gormigrate.Migration{
		ID: "202003111222",
		Migrate: func(tx *gorm.DB) error {
			return tx.AutoMigrate(
				TranscodePreference{},
			).
				Error
		},
	}
}

func migrateAddGenre() gormigrate.Migration {
	return gormigrate.Migration{
		ID: "202003121330",
		Migrate: func(tx *gorm.DB) error {
			return tx.AutoMigrate(
				Genre{},
				Album{},
				Track{},
			).
				Error
		},
	}
}

func migrateUpdateTranscodePrefIDX() gormigrate.Migration {
	return gormigrate.Migration{
		ID: "202003241509",
		Migrate: func(tx *gorm.DB) error {
			var hasIDX int
			tx.
				Select("1").
				Table("sqlite_master").
				Where("type = ?", "index").
				Where("name = ?", "idx_user_id_client").
				Count(&hasIDX)
			if hasIDX == 1 {
				// index already exists
				return nil
			}

			step := tx.Exec(`
				ALTER TABLE transcode_preferences RENAME TO transcode_preferences_orig;
			`)
			if err := step.Error; err != nil {
				return fmt.Errorf("step rename: %w", err)
			}

			step = tx.AutoMigrate(
				TranscodePreference{},
			)
			if err := step.Error; err != nil {
				return fmt.Errorf("step create: %w", err)
			}

			step = tx.Exec(`
				INSERT INTO transcode_preferences (user_id, client, profile)
					SELECT user_id, client, profile
					FROM transcode_preferences_orig;
				DROP TABLE transcode_preferences_orig;
			`)
			if err := step.Error; err != nil {
				return fmt.Errorf("step copy: %w", err)
			}
			return nil
		},
	}
}

func migrateAddAlbumIDX() gormigrate.Migration {
	return gormigrate.Migration{
		ID: "202004302006",
		Migrate: func(tx *gorm.DB) error {
			return tx.AutoMigrate(
				Album{},
			).
				Error
		},
	}
}

func migrateMultiGenre() gormigrate.Migration {
	return gormigrate.Migration{
		ID: "202012151806",
		Migrate: func(tx *gorm.DB) error {
			step := tx.AutoMigrate(
<<<<<<< HEAD
				Track{},
				Album{},
				Genre{},
				TrackGenre{},
				AlbumGenre{},
=======
				Genre{},
				TrackGenre{},
				AlbumGenre{},
				Track{},
				Album{},
>>>>>>> 20f68ce2
			)
			if err := step.Error; err != nil {
				return fmt.Errorf("step auto migrate: %w", err)
			}

			var genreCount int
			tx.
				Model(Genre{}).
				Count(&genreCount)
			if genreCount == 0 {
				return nil
			}

			step = tx.Exec(`
				INSERT INTO track_genres (track_id, genre_id)
					SELECT id, tag_genre_id
					FROM tracks
					WHERE tag_genre_id IS NOT NULL;
				UPDATE tracks SET tag_genre_id=NULL;
			`)
			if err := step.Error; err != nil {
				return fmt.Errorf("step migrate track genres: %w", err)
			}

			step = tx.Exec(`
				INSERT INTO album_genres (album_id, genre_id)
					SELECT id, tag_genre_id
					FROM albums
					WHERE tag_genre_id IS NOT NULL;
				UPDATE albums SET tag_genre_id=NULL;
			`)
			if err := step.Error; err != nil {
				return fmt.Errorf("step migrate album genres: %w", err)
			}
			return nil
		},
	}
}<|MERGE_RESOLUTION|>--- conflicted
+++ resolved
@@ -167,19 +167,11 @@
 		ID: "202012151806",
 		Migrate: func(tx *gorm.DB) error {
 			step := tx.AutoMigrate(
-<<<<<<< HEAD
-				Track{},
-				Album{},
-				Genre{},
-				TrackGenre{},
-				AlbumGenre{},
-=======
 				Genre{},
 				TrackGenre{},
 				AlbumGenre{},
 				Track{},
 				Album{},
->>>>>>> 20f68ce2
 			)
 			if err := step.Error; err != nil {
 				return fmt.Errorf("step auto migrate: %w", err)
